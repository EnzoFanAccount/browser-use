--- conflicted
+++ resolved
@@ -4102,7 +4102,6 @@
 			str(self.id)[-4:],
 		)
 
-<<<<<<< HEAD
 	@observe_debug(name='get_state_summary_with_fallback')
 	@require_initialization
 	@time_execution_async('--get_state_summary_with_fallback')
@@ -4130,7 +4129,7 @@
 
 		# Try 2: Minimal state summary as fallback
 		return await self.get_minimal_state_summary()
-=======
+
 	async def _is_pdf_viewer(self, page: Page) -> bool:
 		"""
 		Check if the current page is displaying a PDF in Chrome's PDF viewer.
@@ -4264,5 +4263,4 @@
 
 		except Exception as e:
 			self.logger.warning(f'⚠️ Error in PDF auto-download check: {type(e).__name__}: {e}')
-			return None
->>>>>>> 9c08a17e
+			return None