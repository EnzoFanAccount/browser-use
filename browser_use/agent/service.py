import asyncio
import gc
import inspect
import json
import logging
import os
import re
import sys
import tempfile
import time
from collections.abc import Awaitable, Callable
from pathlib import Path
from typing import Any, Generic, TypeVar
from urllib.parse import urlparse

from dotenv import load_dotenv

from browser_use.agent.cloud_events import (
	CreateAgentOutputFileEvent,
	CreateAgentSessionEvent,
	CreateAgentStepEvent,
	CreateAgentTaskEvent,
	UpdateAgentTaskEvent,
)
from browser_use.agent.message_manager.utils import save_conversation
from browser_use.dom.views import DEFAULT_INCLUDE_ATTRIBUTES
from browser_use.llm.base import BaseChatModel
from browser_use.llm.messages import BaseMessage, UserMessage
from browser_use.tokens.service import TokenCost

load_dotenv()

from bubus import EventBus
from pydantic import ValidationError
from uuid_extensions import uuid7str

# Lazy import for gif to avoid heavy agent.views import at startup
# from browser_use.agent.gif import create_history_gif
from browser_use.agent.message_manager.service import (
	MessageManager,
)
from browser_use.agent.prompts import SystemPrompt
from browser_use.agent.views import (
	ActionResult,
	AgentError,
	AgentHistory,
	AgentHistoryList,
	AgentOutput,
	AgentSettings,
	AgentState,
	AgentStepInfo,
	AgentStructuredOutput,
	BrowserStateHistory,
	StepMetadata,
)
from browser_use.browser import BrowserProfile, BrowserSession
from browser_use.browser.session import DEFAULT_BROWSER_PROFILE
from browser_use.browser.types import Browser, BrowserContext, Page
from browser_use.browser.views import BrowserStateSummary
from browser_use.config import CONFIG
from browser_use.controller.registry.views import ActionModel
from browser_use.controller.service import Controller
from browser_use.dom.history_tree_processor.service import (
	DOMHistoryElement,
	HistoryTreeProcessor,
)
from browser_use.filesystem.file_system import FileSystem
from browser_use.observability import observe, observe_debug
from browser_use.sync import CloudSync
from browser_use.telemetry.service import ProductTelemetry
from browser_use.telemetry.views import AgentTelemetryEvent
from browser_use.utils import (
	_log_pretty_path,
	get_browser_use_version,
	time_execution_async,
	time_execution_sync,
)

logger = logging.getLogger(__name__)


def log_response(response: AgentOutput, registry=None, logger=None) -> None:
	"""Utility function to log the model's response."""

	# Use module logger if no logger provided
	if logger is None:
		logger = logging.getLogger(__name__)

	# Only log thinking if it's present
	if response.current_state.thinking:
		logger.info(f'💡 Thinking:\n{response.current_state.thinking}')

	# Only log evaluation if it's not empty
	eval_goal = response.current_state.evaluation_previous_goal
	if eval_goal:
		if 'success' in eval_goal.lower():
			emoji = '👍'
		elif 'failure' in eval_goal.lower():
			emoji = '⚠️'
		else:
			emoji = '❔'
		logger.info(f'{emoji} Eval: {eval_goal}')

	# Always log memory if present
	if response.current_state.memory:
		logger.info(f'🧠 Memory: {response.current_state.memory}')

	# Only log next goal if it's not empty
	next_goal = response.current_state.next_goal
	if next_goal:
		logger.info(f'🎯 Next goal: {next_goal}\n')
	else:
		logger.info('')  # Add empty line for spacing


Context = TypeVar('Context')


AgentHookFunc = Callable[['Agent'], Awaitable[None]]


class Agent(Generic[Context, AgentStructuredOutput]):
	browser_session: BrowserSession | None = None
	_logger: logging.Logger | None = None

	@time_execution_sync('--init')
	def __init__(
		self,
		task: str,
		llm: BaseChatModel,
		# Optional parameters
		page: Page | None = None,
		browser: Browser | BrowserSession | None = None,
		browser_context: BrowserContext | None = None,
		browser_profile: BrowserProfile | None = None,
		browser_session: BrowserSession | None = None,
		controller: Controller[Context] | None = None,
		# Initial agent run parameters
		sensitive_data: dict[str, str | dict[str, str]] | None = None,
		initial_actions: list[dict[str, dict[str, Any]]] | None = None,
		# Cloud Callbacks
		register_new_step_callback: (
			Callable[['BrowserStateSummary', 'AgentOutput', int], None]  # Sync callback
			| Callable[['BrowserStateSummary', 'AgentOutput', int], Awaitable[None]]  # Async callback
			| None
		) = None,
		register_done_callback: (
			Callable[['AgentHistoryList'], Awaitable[None]]  # Async Callback
			| Callable[['AgentHistoryList'], None]  # Sync Callback
			| None
		) = None,
		register_external_agent_status_raise_error_callback: Callable[[], Awaitable[bool]] | None = None,
		# Agent settings
		output_model_schema: type[AgentStructuredOutput] | None = None,
		use_vision: bool = True,
		use_vision_for_planner: bool = False,  # Deprecated
		save_conversation_path: str | Path | None = None,
		save_conversation_path_encoding: str | None = 'utf-8',
		max_failures: int = 3,
		retry_delay: int = 10,
		override_system_message: str | None = None,
		extend_system_message: str | None = None,
		validate_output: bool = False,
		message_context: str | None = None,
		generate_gif: bool | str = False,
		available_file_paths: list[str] | None = None,
		include_attributes: list[str] = DEFAULT_INCLUDE_ATTRIBUTES,
		max_actions_per_step: int = 10,
		use_thinking: bool = True,
		flash_mode: bool = False,
		max_history_items: int = 40,
		images_per_step: int = 1,
		page_extraction_llm: BaseChatModel | None = None,
		planner_llm: BaseChatModel | None = None,  # Deprecated
		planner_interval: int = 1,  # Deprecated
		is_planner_reasoning: bool = False,  # Deprecated
		extend_planner_system_message: str | None = None,  # Deprecated
		injected_agent_state: AgentState | None = None,
		context: Context | None = None,
		source: str | None = None,
		file_system_path: str | None = None,
		task_id: str | None = None,
		cloud_sync: CloudSync | None = None,
		calculate_cost: bool = False,
		display_files_in_done_text: bool = True,
		include_tool_call_examples: bool = False,
		llm_timeout: int = 60,
		step_timeout: int = 180,
		**kwargs,
	):
		if not isinstance(llm, BaseChatModel):
			raise ValueError('invalid llm, must be from browser_use.llm')
		# Check for deprecated planner parameters
		planner_params = [planner_llm, use_vision_for_planner, is_planner_reasoning, extend_planner_system_message]
		if any(param is not None and param is not False for param in planner_params) or planner_interval != 1:
			logger.warning(
				'⚠️ Planner functionality has been removed in browser-use v0.3.3+. '
				'The planner_llm, use_vision_for_planner, planner_interval, is_planner_reasoning, '
				'and extend_planner_system_message parameters are deprecated and will be ignored. '
				'Please remove these parameters from your Agent() initialization.'
			)

		# Check for deprecated memory parameters
		if kwargs.get('enable_memory', False) or kwargs.get('memory_config') is not None:
			logger.warning(
				'Memory support has been removed as of version 0.3.2. '
				'The agent context for memory is significantly improved and no longer requires the old memory system. '
				"Please remove the 'enable_memory' and 'memory_config' parameters."
			)
			kwargs['enable_memory'] = False
			kwargs['memory_config'] = None

		if page_extraction_llm is None:
			page_extraction_llm = llm
		if available_file_paths is None:
			available_file_paths = []

		self.id = task_id or uuid7str()
		self.task_id: str = self.id
		self.session_id: str = uuid7str()

		# Initialize available file paths as direct attribute
		self.available_file_paths = available_file_paths

		# Create instance-specific logger
		self._logger = logging.getLogger(f'browser_use.Agent[{self.task_id[-3:]}]')

		# Core components
		self.task = task
		self.llm = llm
		self.controller = (
			controller if controller is not None else Controller(display_files_in_done_text=display_files_in_done_text)
		)

		# Structured output
		self.output_model_schema = output_model_schema
		if self.output_model_schema is not None:
			self.controller.use_structured_output_action(self.output_model_schema)

		self.sensitive_data = sensitive_data

		self.settings = AgentSettings(
			use_vision=use_vision,
			use_vision_for_planner=False,  # Always False now (deprecated)
			save_conversation_path=save_conversation_path,
			save_conversation_path_encoding=save_conversation_path_encoding,
			max_failures=max_failures,
			retry_delay=retry_delay,
			override_system_message=override_system_message,
			extend_system_message=extend_system_message,
			validate_output=validate_output,
			message_context=message_context,
			generate_gif=generate_gif,
			include_attributes=include_attributes,
			max_actions_per_step=max_actions_per_step,
			use_thinking=use_thinking,
			flash_mode=flash_mode,
			max_history_items=max_history_items,
			images_per_step=images_per_step,
			page_extraction_llm=page_extraction_llm,
			planner_llm=None,  # Always None now (deprecated)
			planner_interval=1,  # Always 1 now (deprecated)
			is_planner_reasoning=False,  # Always False now (deprecated)
			extend_planner_system_message=None,  # Always None now (deprecated)
			calculate_cost=calculate_cost,
			include_tool_call_examples=include_tool_call_examples,
			llm_timeout=llm_timeout,
			step_timeout=step_timeout,
		)

		# Token cost service
		self.token_cost_service = TokenCost(include_cost=calculate_cost)
		self.token_cost_service.register_llm(llm)
		self.token_cost_service.register_llm(page_extraction_llm)
		# Note: No longer registering planner_llm (deprecated)

		# Initialize state
		self.state = injected_agent_state or AgentState()

		# Initialize file system
		self._set_file_system(file_system_path)

		# Action setup
		self._setup_action_models()
		self._set_browser_use_version_and_source(source)
		self.initial_actions = self._convert_initial_actions(initial_actions) if initial_actions else None

		# Verify we can connect to the model
		self._verify_and_setup_llm()

		# TODO: move this logic to the LLMs
		# Handle users trying to use use_vision=True with DeepSeek models
		if 'deepseek' in self.llm.model.lower():
			self.logger.warning('⚠️ DeepSeek models do not support use_vision=True yet. Setting use_vision=False for now...')
			self.settings.use_vision = False
		# Note: No longer checking planner_llm for DeepSeek (deprecated)

		# Handle users trying to use use_vision=True with XAI models
		if 'grok' in self.llm.model.lower():
			self.logger.warning('⚠️ XAI models do not support use_vision=True yet. Setting use_vision=False for now...')
			self.settings.use_vision = False
		# Note: No longer checking planner_llm for XAI models (deprecated)

		self.logger.info(
			f'🧠 Starting a browser-use agent {self.version} with base_model={self.llm.model}'
			f'{" +vision" if self.settings.use_vision else ""}'
			f' extraction_model={self.settings.page_extraction_llm.model if self.settings.page_extraction_llm else "Unknown"}'
			# Note: No longer logging planner_model (deprecated)
			f'{" +file_system" if self.file_system else ""}'
		)

		# Initialize available actions for system prompt (only non-filtered actions)
		# These will be used for the system prompt to maintain caching
		self.unfiltered_actions = self.controller.registry.get_prompt_description()

		# Initialize message manager with state
		# Initial system prompt with all actions - will be updated during each step
		self._message_manager = MessageManager(
			task=task,
			system_message=SystemPrompt(
				action_description=self.unfiltered_actions,
				max_actions_per_step=self.settings.max_actions_per_step,
				override_system_message=override_system_message,
				extend_system_message=extend_system_message,
				use_thinking=self.settings.use_thinking,
				flash_mode=self.settings.flash_mode,
			).get_system_message(),
			file_system=self.file_system,
			state=self.state.message_manager_state,
			use_thinking=self.settings.use_thinking,
			# Settings that were previously in MessageManagerSettings
			include_attributes=self.settings.include_attributes,
			message_context=self.settings.message_context,
			sensitive_data=sensitive_data,
			max_history_items=self.settings.max_history_items,
			images_per_step=self.settings.images_per_step,
			include_tool_call_examples=self.settings.include_tool_call_examples,
		)

		if isinstance(browser, BrowserSession):
			browser_session = browser_session or browser

		browser_context = page.context if page else browser_context
		# assert not (browser_session and browser_profile), 'Cannot provide both browser_session and browser_profile'
		# assert not (browser_session and browser), 'Cannot provide both browser_session and browser'
		# assert not (browser_profile and browser), 'Cannot provide both browser_profile and browser'
		# assert not (browser_profile and browser_context), 'Cannot provide both browser_profile and browser_context'
		# assert not (browser and browser_context), 'Cannot provide both browser and browser_context'
		# assert not (browser_session and browser_context), 'Cannot provide both browser_session and browser_context'
		browser_profile = browser_profile or DEFAULT_BROWSER_PROFILE

		if browser_session:
			# Always copy sessions that are passed in to avoid agents overwriting each other's agent_current_page and human_current_page by accident
			# The model_copy() method now handles copying all necessary fields and setting up ownership
			if browser_session._owns_browser_resources:
				self.browser_session = browser_session
			else:
				self.logger.warning(
					'⚠️ Attempting to use multiple Agents with the same BrowserSession! This is not supported yet and will likely lead to strange behavior, use separate BrowserSessions for each Agent.'
				)
				self.browser_session = browser_session.model_copy()
		else:
			if browser is not None:
				assert isinstance(browser, Browser), 'Browser is not set up'
			self.browser_session = BrowserSession(
				browser_profile=browser_profile,
				browser=browser,
				browser_context=browser_context,
				agent_current_page=page,
				id=uuid7str()[:-4] + self.id[-4:],  # re-use the same 4-char suffix so they show up together in logs
			)

		if self.sensitive_data:
			# Check if sensitive_data has domain-specific credentials
			has_domain_specific_credentials = any(isinstance(v, dict) for v in self.sensitive_data.values())

			# If no allowed_domains are configured, show a security warning
			if not self.browser_profile.allowed_domains:
				self.logger.error(
					'⚠️⚠️⚠️ Agent(sensitive_data=••••••••) was provided but BrowserSession(allowed_domains=[...]) is not locked down! ⚠️⚠️⚠️\n'
					'          ☠️ If the agent visits a malicious website and encounters a prompt-injection attack, your sensitive_data may be exposed!\n\n'
					'             https://docs.browser-use.com/customize/browser-settings#restrict-urls\n'
					'Waiting 10 seconds before continuing... Press [Ctrl+C] to abort.'
				)
				if sys.stdin.isatty():
					try:
						time.sleep(10)
					except KeyboardInterrupt:
						print(
							'\n\n 🛑 Exiting now... set BrowserSession(allowed_domains=["example.com", "example.org"]) to only domains you trust to see your sensitive_data.'
						)
						sys.exit(0)
				else:
					pass  # no point waiting if we're not in an interactive shell
				self.logger.warning(
					'‼️ Continuing with insecure settings for now... but this will become a hard error in the future!'
				)

			# If we're using domain-specific credentials, validate domain patterns
			elif has_domain_specific_credentials:
				# For domain-specific format, ensure all domain patterns are included in allowed_domains
				domain_patterns = [k for k, v in self.sensitive_data.items() if isinstance(v, dict)]

				# Validate each domain pattern against allowed_domains
				for domain_pattern in domain_patterns:
					is_allowed = False
					for allowed_domain in self.browser_profile.allowed_domains:
						# Special cases that don't require URL matching
						if domain_pattern == allowed_domain or allowed_domain == '*':
							is_allowed = True
							break

						# Need to create example URLs to compare the patterns
						# Extract the domain parts, ignoring scheme
						pattern_domain = domain_pattern.split('://')[-1] if '://' in domain_pattern else domain_pattern
						allowed_domain_part = allowed_domain.split('://')[-1] if '://' in allowed_domain else allowed_domain

						# Check if pattern is covered by an allowed domain
						# Example: "google.com" is covered by "*.google.com"
						if pattern_domain == allowed_domain_part or (
							allowed_domain_part.startswith('*.')
							and (
								pattern_domain == allowed_domain_part[2:]
								or pattern_domain.endswith('.' + allowed_domain_part[2:])
							)
						):
							is_allowed = True
							break

					if not is_allowed:
						self.logger.warning(
							f'⚠️ Domain pattern "{domain_pattern}" in sensitive_data is not covered by any pattern in allowed_domains={self.browser_profile.allowed_domains}\n'
							f'   This may be a security risk as credentials could be used on unintended domains.'
						)

		# Callbacks
		self.register_new_step_callback = register_new_step_callback
		self.register_done_callback = register_done_callback
		self.register_external_agent_status_raise_error_callback = register_external_agent_status_raise_error_callback

		# Context
		self.context: Context | None = context

		# Telemetry
		self.telemetry = ProductTelemetry()

		# Event bus with WAL persistence
		# Default to ~/.config/browseruse/events/{agent_session_id}.jsonl
		# wal_path = CONFIG.BROWSER_USE_CONFIG_DIR / 'events' / f'{self.session_id}.jsonl'
		self.eventbus = EventBus(name=f'Agent_{str(self.id)[-4:]}')

		# Cloud sync service
		self.enable_cloud_sync = CONFIG.BROWSER_USE_CLOUD_SYNC
		if self.enable_cloud_sync or cloud_sync is not None:
			self.cloud_sync = cloud_sync or CloudSync()
			# Register cloud sync handler
			self.eventbus.on('*', self.cloud_sync.handle_event)

		if self.settings.save_conversation_path:
			self.settings.save_conversation_path = Path(self.settings.save_conversation_path).expanduser().resolve()
			self.logger.info(f'💬 Saving conversation to {_log_pretty_path(self.settings.save_conversation_path)}')

		# Initialize download tracking
		assert self.browser_session is not None, 'BrowserSession is not set up'
		self.has_downloads_path = self.browser_session.browser_profile.downloads_path is not None
		if self.has_downloads_path:
			self._last_known_downloads: list[str] = []
			self.logger.info('📁 Initialized download tracking for agent')

		self._external_pause_event = asyncio.Event()
		self._external_pause_event.set()

	@property
	def logger(self) -> logging.Logger:
		"""Get instance-specific logger with task ID in the name"""

		_browser_session_id = self.browser_session.id if self.browser_session else self.id
		_current_page_id = str(id(self.browser_session and self.browser_session.agent_current_page))[-2:]
		return logging.getLogger(f'browser_use.Agent🅰 {self.task_id[-4:]} on 🆂 {_browser_session_id[-4:]} 🅟 {_current_page_id}')

	@property
	def browser(self) -> Browser:
		assert self.browser_session is not None, 'BrowserSession is not set up'
		assert self.browser_session.browser is not None, 'Browser is not set up'
		return self.browser_session.browser

	@property
	def browser_context(self) -> BrowserContext:
		assert self.browser_session is not None, 'BrowserSession is not set up'
		assert self.browser_session.browser_context is not None, 'BrowserContext is not set up'
		return self.browser_session.browser_context

	@property
	def browser_profile(self) -> BrowserProfile:
		assert self.browser_session is not None, 'BrowserSession is not set up'
		return self.browser_session.browser_profile

	async def _check_and_update_downloads(self, context: str = '') -> None:
		"""Check for new downloads and update available file paths."""
		if not self.has_downloads_path:
			return

		assert self.browser_session is not None, 'BrowserSession is not set up'

		try:
			current_downloads = self.browser_session.downloaded_files
			if current_downloads != self._last_known_downloads:
				self._update_available_file_paths(current_downloads)
				self._last_known_downloads = current_downloads
				if context:
					self.logger.debug(f'📁 {context}: Updated available files')
		except Exception as e:
			error_context = f' {context}' if context else ''
			self.logger.debug(f'📁 Failed to check for downloads{error_context}: {type(e).__name__}: {e}')

	def _update_available_file_paths(self, downloads: list[str]) -> None:
		"""Update available_file_paths with downloaded files."""
		if not self.has_downloads_path:
			return

		current_files = set(self.available_file_paths or [])
		new_files = set(downloads) - current_files

		if new_files:
			self.available_file_paths = list(current_files | new_files)

			self.logger.info(
				f'📁 Added {len(new_files)} downloaded files to available_file_paths (total: {len(self.available_file_paths)} files)'
			)
			for file_path in new_files:
				self.logger.info(f'📄 New file available: {file_path}')
		else:
			self.logger.info(f'📁 No new downloads detected (tracking {len(current_files)} files)')

	def _set_file_system(self, file_system_path: str | None = None) -> None:
		# Check for conflicting parameters
		if self.state.file_system_state and file_system_path:
			raise ValueError(
				'Cannot provide both file_system_state (from agent state) and file_system_path. '
				'Either restore from existing state or create new file system at specified path, not both.'
			)

		# Check if we should restore from existing state first
		if self.state.file_system_state:
			try:
				# Restore file system from state at the exact same location
				self.file_system = FileSystem.from_state(self.state.file_system_state)
				# The parent directory of base_dir is the original file_system_path
				self.file_system_path = str(self.file_system.base_dir)
				logger.info(f'💾 File system restored from state to: {self.file_system_path}')
				return
			except Exception as e:
				logger.error(f'💾 Failed to restore file system from state: {e}')
				raise e

		# Initialize new file system
		try:
			if file_system_path:
				self.file_system = FileSystem(file_system_path)
				self.file_system_path = file_system_path
			else:
				# create a temporary file system using agent ID
				base_tmp = tempfile.gettempdir()  # e.g., /tmp on Unix
				self.file_system_path = os.path.join(base_tmp, f'browser_use_agent_{self.id}')
				self.file_system = FileSystem(self.file_system_path)
		except Exception as e:
			logger.error(f'💾 Failed to initialize file system: {e}.')
			raise e

		# Save file system state to agent state
		self.state.file_system_state = self.file_system.get_state()

		logger.info(f'💾 File system path: {self.file_system_path}')

	def save_file_system_state(self) -> None:
		"""Save current file system state to agent state"""
		if self.file_system:
			self.state.file_system_state = self.file_system.get_state()
		else:
			logger.error('💾 File system is not set up. Cannot save state.')
			raise ValueError('File system is not set up. Cannot save state.')

	def _set_message_context(self) -> str | None:
		return self.settings.message_context

	def _set_browser_use_version_and_source(self, source_override: str | None = None) -> None:
		"""Get the version from pyproject.toml and determine the source of the browser-use package"""
		# Use the helper function for version detection
		version = get_browser_use_version()

		# Determine source
		try:
			package_root = Path(__file__).parent.parent.parent
			repo_files = ['.git', 'README.md', 'docs', 'examples']
			if all(Path(package_root / file).exists() for file in repo_files):
				source = 'git'
			else:
				source = 'pip'
		except Exception as e:
			self.logger.debug(f'Error determining source: {e}')
			source = 'unknown'

		if source_override is not None:
			source = source_override
		# self.logger.debug(f'Version: {version}, Source: {source}')  # moved later to _log_agent_run so that people are more likely to include it in copy-pasted support ticket logs
		self.version = version
		self.source = source

	# def _set_model_names(self) -> None:
	# 	self.chat_model_library = self.llm.provider
	# 	self.model_name = self.llm.model

	# 	if self.settings.planner_llm:
	# 		if hasattr(self.settings.planner_llm, 'model_name'):
	# 			self.planner_model_name = self.settings.planner_llm.model_name  # type: ignore
	# 		elif hasattr(self.settings.planner_llm, 'model'):
	# 			self.planner_model_name = self.settings.planner_llm.model  # type: ignore
	# 		else:
	# 			self.planner_model_name = 'Unknown'
	# 	else:
	# 		self.planner_model_name = None

	def _setup_action_models(self) -> None:
		"""Setup dynamic action models from controller's registry"""
		# Initially only include actions with no filters
		self.ActionModel = self.controller.registry.create_action_model()
		# Create output model with the dynamic actions
		if self.settings.flash_mode:
			self.AgentOutput = AgentOutput.type_with_custom_actions_flash_mode(self.ActionModel)
		elif self.settings.use_thinking:
			self.AgentOutput = AgentOutput.type_with_custom_actions(self.ActionModel)
		else:
			self.AgentOutput = AgentOutput.type_with_custom_actions_no_thinking(self.ActionModel)

		# used to force the done action when max_steps is reached
		self.DoneActionModel = self.controller.registry.create_action_model(include_actions=['done'])
		if self.settings.flash_mode:
			self.DoneAgentOutput = AgentOutput.type_with_custom_actions_flash_mode(self.DoneActionModel)
		elif self.settings.use_thinking:
			self.DoneAgentOutput = AgentOutput.type_with_custom_actions(self.DoneActionModel)
		else:
			self.DoneAgentOutput = AgentOutput.type_with_custom_actions_no_thinking(self.DoneActionModel)

	def add_new_task(self, new_task: str) -> None:
		"""Add a new task to the agent, keeping the same task_id as tasks are continuous"""
		# Simply delegate to message manager - no need for new task_id or events
		# The task continues with new instructions, it doesn't end and start a new one
		self.task = new_task
		self._message_manager.add_new_task(new_task)

	@observe_debug(ignore_input=True, ignore_output=True, name='_raise_if_stopped_or_paused')
	async def _raise_if_stopped_or_paused(self) -> None:
		"""Utility function that raises an InterruptedError if the agent is stopped or paused."""

		if self.register_external_agent_status_raise_error_callback:
			if await self.register_external_agent_status_raise_error_callback():
				raise InterruptedError

		if self.state.stopped or self.state.paused:
			# self.logger.debug('Agent paused after getting state')
			raise InterruptedError

<<<<<<< HEAD
	def _should_use_vision_for_step(self) -> bool:
		"""
		Decide whether to include a screenshot in the prompt for the current step.
		"""
		if not self.settings.use_vision:
			return False

		# if it is the first step, we need vision
		if not self.state.last_model_output or not self.state.last_model_output.action:
			return True

		non_visual_actions = {
			'extract_structured_data',
			'write_file',
			'replace_file_str',
			'read_file',
			'get_dropdown_options',
		}

		last_actions = self.state.last_model_output.action
		for action in last_actions:
			action_data = action.model_dump(exclude_unset=True)
			action_name = next(iter(action_data.keys())) if action_data else 'unknown'
			if action_name not in non_visual_actions:
				# If any action in the last step was visual, use vision.
				return True
		# All actions in the last step were non-visual.
		self.logger.info('📸 Skipping screenshot for this step as last action was non-visual.')
		return False

	@observe_debug(ignore_input=True, ignore_output=True, name='get_browser_state_with_recovery')
	async def _get_browser_state_with_recovery(self, cache_clickable_elements_hashes: bool = True) -> BrowserStateSummary:
		"""Get browser state with multiple fallback strategies for error recovery"""

		assert self.browser_session is not None, 'BrowserSession is not set up'

		# Try 1: Full state summary (current implementation) - like main branch
		try:
			return await self.browser_session.get_state_summary(cache_clickable_elements_hashes)
		except Exception as e:
			if self.state.last_result is None:
				self.state.last_result = []
			self.state.last_result.append(ActionResult(error=str(e)))
			self.logger.warning(f'Full state retrieval failed: {type(e).__name__}: {e}')

		self.logger.warning('🔄 Falling back to minimal state summary')
		return await self.browser_session.get_minimal_state_summary()

=======
>>>>>>> 9a60851d
	@observe(name='agent.step', ignore_output=True, ignore_input=True)
	@time_execution_async('--step')
	async def step(self, step_info: AgentStepInfo | None = None) -> None:
		"""Execute one step of the task"""
		# Initialize timing first, before any exceptions can occur
		self.step_start_time = time.time()

		browser_state_summary = None

		try:
			# Phase 1: Prepare context and timing
			browser_state_summary = await self._prepare_context(step_info)

			# Phase 2: Get model output and execute actions
			await self._get_next_action(browser_state_summary)
			await self._execute_actions()

			# Phase 3: Post-processing
			await self._post_process()

		except Exception as e:
			# Handle ALL exceptions in one place
			await self._handle_step_error(e)

		finally:
			await self._finalize(browser_state_summary)

	async def _prepare_context(self, step_info: AgentStepInfo | None = None) -> BrowserStateSummary:
		"""Prepare the context for the step: browser state, action models, page actions"""
		# step_start_time is now set in step() method

		assert self.browser_session is not None, 'BrowserSession is not set up'

		self.logger.debug(f'🌐 Step {self.state.n_steps + 1}: Getting browser state...')
		browser_state_summary = await self.browser_session.get_browser_state_with_recovery(
			cache_clickable_elements_hashes=True, include_screenshot=self.settings.use_vision
		)
		current_page = await self.browser_session.get_current_page()

		# Check for new downloads after getting browser state (catches PDF auto-downloads and previous step downloads)
		await self._check_and_update_downloads(f'Step {self.state.n_steps + 1}: after getting browser state')

		self._log_step_context(current_page, browser_state_summary)
		await self._raise_if_stopped_or_paused()

		# Update action models with page-specific actions
		self.logger.debug(f'📝 Step {self.state.n_steps + 1}: Updating action models...')
		await self._update_action_models_for_page(current_page)

		# Get page-specific filtered actions
		page_filtered_actions = self.controller.registry.get_prompt_description(current_page)

		# If there are page-specific actions, add them as a special message for this step only
		if page_filtered_actions:
			page_action_message = f'For this page, these additional actions are available:\n{page_filtered_actions}'
			self._message_manager._add_message_with_type(UserMessage(content=page_action_message), 'consistent')

		use_vision_for_this_step = self._should_use_vision_for_step()

		self.logger.debug(f'💬 Step {self.state.n_steps + 1}: Adding state message to context...')
		self._message_manager.add_state_message(
			browser_state_summary=browser_state_summary,
			model_output=self.state.last_model_output,
			result=self.state.last_result,
			step_info=step_info,
			use_vision=use_vision_for_this_step,
			page_filtered_actions=page_filtered_actions if page_filtered_actions else None,
			sensitive_data=self.sensitive_data,
			agent_history_list=self.state.history,  # Pass AgentHistoryList for screenshots
			available_file_paths=self.available_file_paths,  # Always pass current available_file_paths
		)

		await self._handle_final_step(step_info)
		return browser_state_summary

	@observe_debug(ignore_input=True, name='get_next_action')
	async def _get_next_action(self, browser_state_summary: BrowserStateSummary) -> None:
		"""Execute LLM interaction with retry logic and handle callbacks"""
		input_messages = self._message_manager.get_messages()
		self.logger.debug(
			f'🤖 Step {self.state.n_steps + 1}: Calling LLM with {len(input_messages)} messages (model: {self.llm.model})...'
		)

		try:
			model_output = await asyncio.wait_for(
				self._get_model_output_with_retry(input_messages), timeout=self.settings.llm_timeout
			)
		except TimeoutError:
			raise TimeoutError(
				f'LLM call timed out after {self.settings.llm_timeout} seconds. Keep your thinking and output short.'
			)

		self.state.last_model_output = model_output

		# Check again for paused/stopped state after getting model output
		await self._raise_if_stopped_or_paused()

		# Increment step counter at the start of each step
		self.state.n_steps += 1

		# Handle callbacks and conversation saving
		await self._handle_post_llm_processing(browser_state_summary, input_messages)

		# check again if Ctrl+C was pressed before we commit the output to history
		await self._raise_if_stopped_or_paused()

	async def _execute_actions(self) -> None:
		"""Execute the actions from model output"""
		if self.state.last_model_output is None:
			raise ValueError('No model output to execute actions from')

		self.logger.debug(f'⚡ Step {self.state.n_steps}: Executing {len(self.state.last_model_output.action)} actions...')
		result = await self.multi_act(self.state.last_model_output.action)
		self.logger.debug(f'✅ Step {self.state.n_steps}: Actions completed')

		self.state.last_result = result

	async def _post_process(self) -> None:
		"""Handle post-action processing like download tracking and result logging"""
		assert self.browser_session is not None, 'BrowserSession is not set up'

		# Check for new downloads after executing actions
		await self._check_and_update_downloads('after executing actions')

		self.state.consecutive_failures = 0
		self.logger.debug(f'🔄 Step {self.state.n_steps}: Consecutive failures reset to: {self.state.consecutive_failures}')

		# Log completion results
		if self.state.last_result and len(self.state.last_result) > 0 and self.state.last_result[-1].is_done:
			self.logger.info(f'📄 Result: {self.state.last_result[-1].extracted_content}')
			if self.state.last_result[-1].attachments:
				self.logger.info('📎 Click links below to access the attachments:')
				for file_path in self.state.last_result[-1].attachments:
					self.logger.info(f'👉 {file_path}')

	async def _handle_step_error(self, error: Exception) -> None:
		"""Handle all types of errors that can occur during a step"""

		# Handle all other exceptions
		include_trace = self.logger.isEnabledFor(logging.DEBUG)
		error_msg = AgentError.format_error(error, include_trace=include_trace)
		prefix = f'❌ Result failed {self.state.consecutive_failures + 1}/{self.settings.max_failures} times:\n '
		self.state.consecutive_failures += 1

		if isinstance(error, (ValidationError, ValueError)):
			self.logger.error(f'{prefix}{error_msg}')
			if 'Max token limit reached' in error_msg:
				# TODO: figure out what to do here
				pass
		# Handle InterruptedError specially
		elif isinstance(error, InterruptedError):
			error_msg = 'The agent was interrupted mid-step' + (f' - {error}' if error else '')
			self.logger.error(f'{prefix}{error_msg}')
		elif 'Could not parse response' in error_msg or 'tool_use_failed' in error_msg:
			# give model a hint how output should look like
			logger.debug(f'Model: {self.llm.model} failed')
			error_msg += '\n\nReturn a valid JSON object with the required fields.'
			logger.error(f'{prefix}{error_msg}')
		else:
			from anthropic import RateLimitError as AnthropicRateLimitError
			from google.api_core.exceptions import ResourceExhausted
			from openai import RateLimitError

			# Define a tuple of rate limit error types for easier maintenance
			RATE_LIMIT_ERRORS = (
				RateLimitError,  # OpenAI
				ResourceExhausted,  # Google
				AnthropicRateLimitError,  # Anthropic
			)

			if isinstance(error, RATE_LIMIT_ERRORS) or 'on tokens per minute (TPM): Limit' in error_msg:
				logger.warning(f'{prefix}{error_msg}')
				await asyncio.sleep(self.settings.retry_delay)
			else:
				self.logger.error(f'{prefix}{error_msg}')

		self.state.last_result = [ActionResult(error=error_msg)]
		return None

	async def _finalize(self, browser_state_summary: BrowserStateSummary | None) -> None:
		"""Finalize the step with history, logging, and events"""
		step_end_time = time.time()
		if not self.state.last_result:
			return

		if browser_state_summary:
			metadata = StepMetadata(
				step_number=self.state.n_steps,
				step_start_time=self.step_start_time,
				step_end_time=step_end_time,
			)

			# Use _make_history_item like main branch
			self._make_history_item(self.state.last_model_output, browser_state_summary, self.state.last_result, metadata)

		# Log step completion summary
		self._log_step_completion_summary(self.step_start_time, self.state.last_result)

		# Save file system state after step completion
		self.save_file_system_state()

		# Emit both step created and executed events
		if browser_state_summary and self.state.last_model_output:
			# Extract key step data for the event
			actions_data = []
			if self.state.last_model_output.action:
				for action in self.state.last_model_output.action:
					action_dict = action.model_dump() if hasattr(action, 'model_dump') else {}
					actions_data.append(action_dict)

			# Emit CreateAgentStepEvent
			step_event = CreateAgentStepEvent.from_agent_step(
				self, self.state.last_model_output, self.state.last_result, actions_data, browser_state_summary
			)
			self.eventbus.dispatch(step_event)

	async def _handle_final_step(self, step_info: AgentStepInfo | None = None) -> None:
		"""Handle special processing for the last step"""
		if step_info and step_info.is_last_step():
			# Add last step warning if needed
			msg = 'Now comes your last step. Use only the "done" action now. No other actions - so here your action sequence must have length 1.'
			msg += '\nIf the task is not yet fully finished as requested by the user, set success in "done" to false! E.g. if not all steps are fully completed.'
			msg += '\nIf the task is fully finished, set success in "done" to true.'
			msg += '\nInclude everything you found out for the ultimate task in the done text.'
			self.logger.info('Last step finishing up')
			self._message_manager._add_message_with_type(UserMessage(content=msg), 'consistent')
			self.AgentOutput = self.DoneAgentOutput

	async def _get_model_output_with_retry(self, input_messages: list[BaseMessage]) -> AgentOutput:
		"""Get model output with retry logic for empty actions"""
		model_output = await self.get_model_output(input_messages)
		self.logger.debug(
			f'✅ Step {self.state.n_steps + 1}: Got LLM response with {len(model_output.action) if model_output.action else 0} actions'
		)

		if (
			not model_output.action
			or not isinstance(model_output.action, list)
			or all(action.model_dump() == {} for action in model_output.action)
		):
			self.logger.warning('Model returned empty action. Retrying...')

			clarification_message = UserMessage(
				content='You forgot to return an action. Please respond only with a valid JSON action according to the expected format.'
			)

			retry_messages = input_messages + [clarification_message]
			model_output = await self.get_model_output(retry_messages)

			if not model_output.action or all(action.model_dump() == {} for action in model_output.action):
				self.logger.warning('Model still returned empty after retry. Inserting safe noop action.')
				action_instance = self.ActionModel()
				setattr(
					action_instance,
					'done',
					{
						'success': False,
						'text': 'No next action returned by LLM!',
					},
				)
				model_output.action = [action_instance]

		return model_output

	async def _handle_post_llm_processing(
		self, browser_state_summary: BrowserStateSummary, input_messages: list[BaseMessage]
	) -> None:
		"""Handle callbacks and conversation saving after LLM interaction"""
		if self.register_new_step_callback and self.state.last_model_output:
			if inspect.iscoroutinefunction(self.register_new_step_callback):
				await self.register_new_step_callback(browser_state_summary, self.state.last_model_output, self.state.n_steps)
			else:
				self.register_new_step_callback(browser_state_summary, self.state.last_model_output, self.state.n_steps)

		if self.settings.save_conversation_path and self.state.last_model_output:
			# Treat save_conversation_path as a directory (consistent with other recording paths)
			conversation_dir = Path(self.settings.save_conversation_path)
			conversation_filename = f'conversation_{self.id}_{self.state.n_steps}.txt'
			target = conversation_dir / conversation_filename
			await save_conversation(
				input_messages,
				self.state.last_model_output,
				target,
				self.settings.save_conversation_path_encoding,
			)

	def _make_history_item(
		self,
		model_output: AgentOutput | None,
		browser_state_summary: BrowserStateSummary,
		result: list[ActionResult],
		metadata: StepMetadata | None = None,
	) -> None:
		"""Create and store history item"""

		if model_output:
			interacted_elements = AgentHistory.get_interacted_element(model_output, browser_state_summary.selector_map)
		else:
			interacted_elements = [None]

		state_history = BrowserStateHistory(
			url=browser_state_summary.url,
			title=browser_state_summary.title,
			tabs=browser_state_summary.tabs,
			interacted_element=interacted_elements,
			screenshot=browser_state_summary.screenshot,
		)

		history_item = AgentHistory(
			model_output=model_output,
			result=result,
			state=state_history,
			metadata=metadata,
		)

		self.state.history.history.append(history_item)

	def _remove_think_tags(self, text: str) -> str:
		THINK_TAGS = re.compile(r'<think>.*?</think>', re.DOTALL)
		STRAY_CLOSE_TAG = re.compile(r'.*?</think>', re.DOTALL)
		# Step 1: Remove well-formed <think>...</think>
		text = re.sub(THINK_TAGS, '', text)
		# Step 2: If there's an unmatched closing tag </think>,
		#         remove everything up to and including that.
		text = re.sub(STRAY_CLOSE_TAG, '', text)
		return text.strip()

	@time_execution_async('--get_next_action')
	@observe_debug(ignore_input=True, ignore_output=True, name='get_model_output')
	async def get_model_output(self, input_messages: list[BaseMessage]) -> AgentOutput:
		"""Get next action from LLM based on current state"""

		try:
			response = await self.llm.ainvoke(input_messages, output_format=self.AgentOutput)
			parsed = response.completion

			# cut the number of actions to max_actions_per_step if needed
			if len(parsed.action) > self.settings.max_actions_per_step:
				parsed.action = parsed.action[: self.settings.max_actions_per_step]

			if not (hasattr(self.state, 'paused') and (self.state.paused or self.state.stopped)):
				log_response(parsed, self.controller.registry.registry, self.logger)

			self._log_next_action_summary(parsed)
			return parsed
		except ValidationError as e:
			# Just re-raise - Pydantic's validation errors are already descriptive
			raise

	def _log_agent_run(self) -> None:
		"""Log the agent run"""
		self.logger.info(f'🚀 Starting task: {self.task}')

		self.logger.debug(f'🤖 Browser-Use Library Version {self.version} ({self.source})')

	def _log_step_context(self, current_page, browser_state_summary) -> None:
		"""Log step context information"""
		url_short = current_page.url[:50] + '...' if len(current_page.url) > 50 else current_page.url
		interactive_count = len(browser_state_summary.selector_map) if browser_state_summary else 0
		self.logger.info(
			f'📍 Step {self.state.n_steps + 1}: Evaluating page with {interactive_count} interactive elements on: {url_short}'
		)

	def _log_next_action_summary(self, parsed: 'AgentOutput') -> None:
		"""Log a comprehensive summary of the next action(s)"""
		if not (self.logger.isEnabledFor(logging.DEBUG) and parsed.action):
			return

		action_count = len(parsed.action)

		# Collect action details
		action_details = []
		for i, action in enumerate(parsed.action):
			action_data = action.model_dump(exclude_unset=True)
			action_name = next(iter(action_data.keys())) if action_data else 'unknown'
			action_params = action_data.get(action_name, {}) if action_data else {}

			# Format key parameters concisely
			param_summary = []
			if isinstance(action_params, dict):
				for key, value in action_params.items():
					if key == 'index':
						param_summary.append(f'#{value}')
					elif key == 'text' and isinstance(value, str):
						text_preview = value[:30] + '...' if len(value) > 30 else value
						param_summary.append(f'text="{text_preview}"')
					elif key == 'url':
						param_summary.append(f'url="{value}"')
					elif key == 'success':
						param_summary.append(f'success={value}')
					elif isinstance(value, (str, int, bool)):
						val_str = str(value)[:30] + '...' if len(str(value)) > 30 else str(value)
						param_summary.append(f'{key}={val_str}')

			param_str = f'({", ".join(param_summary)})' if param_summary else ''
			action_details.append(f'{action_name}{param_str}')

		# Create summary based on single vs multi-action
		if action_count == 1:
			self.logger.info(f'☝️ Decided next action: {action_name}{param_str}')
		else:
			summary_lines = [f'✌️ Decided next {action_count} multi-actions:']
			for i, detail in enumerate(action_details):
				summary_lines.append(f'          {i + 1}. {detail}')
			self.logger.info('\n'.join(summary_lines))

	def _log_step_completion_summary(self, step_start_time: float, result: list[ActionResult]) -> None:
		"""Log step completion summary with action count, timing, and success/failure stats"""
		if not result:
			return

		step_duration = time.time() - step_start_time
		action_count = len(result)

		# Count success and failures
		success_count = sum(1 for r in result if not r.error)
		failure_count = action_count - success_count

		# Format success/failure indicators
		success_indicator = f'✅ {success_count}' if success_count > 0 else ''
		failure_indicator = f'❌ {failure_count}' if failure_count > 0 else ''
		status_parts = [part for part in [success_indicator, failure_indicator] if part]
		status_str = ' | '.join(status_parts) if status_parts else '✅ 0'

		self.logger.info(f'📍 Step {self.state.n_steps}: Ran {action_count} actions in {step_duration:.2f}s: {status_str}')

	def _log_agent_event(self, max_steps: int, agent_run_error: str | None = None) -> None:
		"""Sent the agent event for this run to telemetry"""

		token_summary = self.token_cost_service.get_usage_tokens_for_model(self.llm.model)

		# Prepare action_history data correctly
		action_history_data = []
		for item in self.state.history.history:
			if item.model_output and item.model_output.action:
				# Convert each ActionModel in the step to its dictionary representation
				step_actions = [
					action.model_dump(exclude_unset=True)
					for action in item.model_output.action
					if action  # Ensure action is not None if list allows it
				]
				action_history_data.append(step_actions)
			else:
				# Append None or [] if a step had no actions or no model output
				action_history_data.append(None)

		final_res = self.state.history.final_result()
		final_result_str = json.dumps(final_res) if final_res is not None else None

		self.telemetry.capture(
			AgentTelemetryEvent(
				task=self.task,
				model=self.llm.model,
				model_provider=self.llm.provider,
				planner_llm=self.settings.planner_llm.model if self.settings.planner_llm else None,
				max_steps=max_steps,
				max_actions_per_step=self.settings.max_actions_per_step,
				use_vision=self.settings.use_vision,
				use_validation=self.settings.validate_output,
				version=self.version,
				source=self.source,
				cdp_url=urlparse(self.browser_session.cdp_url).hostname
				if self.browser_session and self.browser_session.cdp_url
				else None,
				action_errors=self.state.history.errors(),
				action_history=action_history_data,
				urls_visited=self.state.history.urls(),
				steps=self.state.n_steps,
				total_input_tokens=token_summary.prompt_tokens,
				total_duration_seconds=self.state.history.total_duration_seconds(),
				success=self.state.history.is_successful(),
				final_result_response=final_result_str,
				error_message=agent_run_error,
			)
		)

	async def take_step(self, step_info: AgentStepInfo | None = None) -> tuple[bool, bool]:
		"""Take a step

		Returns:
		        Tuple[bool, bool]: (is_done, is_valid)
		"""
		await self.step(step_info)

		if self.state.history.is_done():
			await self.log_completion()
			if self.register_done_callback:
				if inspect.iscoroutinefunction(self.register_done_callback):
					await self.register_done_callback(self.state.history)
				else:
					self.register_done_callback(self.state.history)
			return True, True

		return False, False

	@observe(name='agent.run', metadata={'task': '{{task}}', 'debug': '{{debug}}'})
	@time_execution_async('--run')
	async def run(
		self,
		max_steps: int = 100,
		on_step_start: AgentHookFunc | None = None,
		on_step_end: AgentHookFunc | None = None,
	) -> AgentHistoryList[AgentStructuredOutput]:
		"""Execute the task with maximum number of steps"""

		loop = asyncio.get_event_loop()
		agent_run_error: str | None = None  # Initialize error tracking variable
		self._force_exit_telemetry_logged = False  # ADDED: Flag for custom telemetry on force exit

		# Set up the  signal handler with callbacks specific to this agent
		from browser_use.utils import SignalHandler

		# Define the custom exit callback function for second CTRL+C
		def on_force_exit_log_telemetry():
			self._log_agent_event(max_steps=max_steps, agent_run_error='SIGINT: Cancelled by user')
			# NEW: Call the flush method on the telemetry instance
			if hasattr(self, 'telemetry') and self.telemetry:
				self.telemetry.flush()
			self._force_exit_telemetry_logged = True  # Set the flag

		signal_handler = SignalHandler(
			loop=loop,
			pause_callback=self.pause,
			resume_callback=self.resume,
			custom_exit_callback=on_force_exit_log_telemetry,  # Pass the new telemetrycallback
			exit_on_second_int=True,
		)
		signal_handler.register()

		try:
			self._log_agent_run()

			self.logger.debug(
				f'🔧 Agent setup: Task ID {self.task_id[-4:]}, Session ID {self.session_id[-4:]}, Browser Session ID {self.browser_session.id[-4:] if self.browser_session else "None"}'
			)

			# Initialize timing for session and task
			self._session_start_time = time.time()
			self._task_start_time = self._session_start_time  # Initialize task start time

			self.logger.debug('📡 Dispatching CreateAgentSessionEvent...')
			# Emit CreateAgentSessionEvent at the START of run()
			self.eventbus.dispatch(CreateAgentSessionEvent.from_agent(self))

			self.logger.debug('📡 Dispatching CreateAgentTaskEvent...')
			# Emit CreateAgentTaskEvent at the START of run()
			self.eventbus.dispatch(CreateAgentTaskEvent.from_agent(self))

			# Execute initial actions if provided
			if self.initial_actions:
				self.logger.debug(f'⚡ Executing {len(self.initial_actions)} initial actions...')
				result = await self.multi_act(self.initial_actions, check_for_new_elements=False)
				self.state.last_result = result
				self.logger.debug('✅ Initial actions completed')

			self.logger.debug(f'🔄 Starting main execution loop with max {max_steps} steps...')
			for step in range(max_steps):
				# Replace the polling with clean pause-wait
				if self.state.paused:
					self.logger.debug(f'⏸️ Step {step}: Agent paused, waiting to resume...')
					await self.wait_until_resumed()
					signal_handler.reset()

				# Check if we should stop due to too many failures
				if self.state.consecutive_failures >= self.settings.max_failures:
					self.logger.error(f'❌ Stopping due to {self.settings.max_failures} consecutive failures')
					agent_run_error = f'Stopped due to {self.settings.max_failures} consecutive failures'
					break

				# Check control flags before each step
				if self.state.stopped:
					self.logger.info('🛑 Agent stopped')
					agent_run_error = 'Agent stopped programmatically'
					break

				while self.state.paused:
					await asyncio.sleep(0.2)  # Small delay to prevent CPU spinning
					if self.state.stopped:  # Allow stopping while paused
						agent_run_error = 'Agent stopped programmatically while paused'
						break

				if on_step_start is not None:
					await on_step_start(self)

				self.logger.debug(f'🚶 Starting step {step + 1}/{max_steps}...')
				step_info = AgentStepInfo(step_number=step, max_steps=max_steps)

				try:
					await asyncio.wait_for(
						self.step(step_info),
						timeout=self.settings.step_timeout,
					)
					self.logger.debug(f'✅ Completed step {step + 1}/{max_steps}')
				except TimeoutError:
					# Handle step timeout gracefully
					error_msg = f'Step {step + 1} timed out after {self.settings.step_timeout} seconds'
					self.logger.error(f'⏰ {error_msg}')
					self.state.consecutive_failures += 1
					self.state.last_result = [ActionResult(error=error_msg)]

				if on_step_end is not None:
					await on_step_end(self)

				if self.state.history.is_done():
					self.logger.debug(f'🎯 Task completed after {step + 1} steps!')
					await self.log_completion()

					if self.register_done_callback:
						if inspect.iscoroutinefunction(self.register_done_callback):
							await self.register_done_callback(self.state.history)
						else:
							self.register_done_callback(self.state.history)

					# Task completed
					break
			else:
				agent_run_error = 'Failed to complete task in maximum steps'

				self.state.history.history.append(
					AgentHistory(
						model_output=None,
						result=[ActionResult(error=agent_run_error, include_in_memory=True)],
						state=BrowserStateHistory(
							url='',
							title='',
							tabs=[],
							interacted_element=[],
							screenshot=None,
						),
						metadata=None,
					)
				)

				self.logger.info(f'❌ {agent_run_error}')

			self.logger.debug('📊 Collecting usage summary...')
			self.state.history.usage = await self.token_cost_service.get_usage_summary()

			# set the model output schema and call it on the fly
			if self.state.history._output_model_schema is None and self.output_model_schema is not None:
				self.state.history._output_model_schema = self.output_model_schema

			self.logger.debug('🏁 Agent.run() completed successfully')
			return self.state.history

		except KeyboardInterrupt:
			# Already handled by our signal handler, but catch any direct KeyboardInterrupt as well
			self.logger.info('Got KeyboardInterrupt during execution, returning current history')
			agent_run_error = 'KeyboardInterrupt'

			self.state.history.usage = await self.token_cost_service.get_usage_summary()

			return self.state.history

		except Exception as e:
			self.logger.error(f'Agent run failed with exception: {e}', exc_info=True)
			agent_run_error = str(e)
			raise e

		finally:
			# Log token usage summary
			await self.token_cost_service.log_usage_summary()

			# Unregister signal handlers before cleanup
			signal_handler.unregister()

			if not self._force_exit_telemetry_logged:  # MODIFIED: Check the flag
				try:
					self._log_agent_event(max_steps=max_steps, agent_run_error=agent_run_error)
				except Exception as log_e:  # Catch potential errors during logging itself
					self.logger.error(f'Failed to log telemetry event: {log_e}', exc_info=True)
			else:
				# ADDED: Info message when custom telemetry for SIGINT was already logged
				self.logger.info('Telemetry for force exit (SIGINT) was logged by custom exit callback.')

			# NOTE: CreateAgentSessionEvent and CreateAgentTaskEvent are now emitted at the START of run()
			# to match backend requirements for CREATE events to be fired when entities are created,
			# not when they are completed

			# Emit UpdateAgentTaskEvent at the END of run() with final task state
			self.eventbus.dispatch(UpdateAgentTaskEvent.from_agent(self))

			# Generate GIF if needed before stopping event bus
			if self.settings.generate_gif:
				output_path: str = 'agent_history.gif'
				if isinstance(self.settings.generate_gif, str):
					output_path = self.settings.generate_gif

				# Lazy import gif module to avoid heavy startup cost
				from browser_use.agent.gif import create_history_gif

				create_history_gif(task=self.task, history=self.state.history, output_path=output_path)

				# Only emit output file event if GIF was actually created
				if Path(output_path).exists():
					output_event = await CreateAgentOutputFileEvent.from_agent_and_file(self, output_path)
					self.eventbus.dispatch(output_event)

			# Wait briefly for cloud auth to start and print the URL, but don't block for completion
			if self.enable_cloud_sync and hasattr(self, 'cloud_sync'):
				if self.cloud_sync.auth_task and not self.cloud_sync.auth_task.done():
					try:
						# Wait up to 1 second for auth to start and print URL
						await asyncio.wait_for(self.cloud_sync.auth_task, timeout=1.0)
					except TimeoutError:
						logger.info('Cloud authentication started - continuing in background')
					except Exception as e:
						logger.debug(f'Cloud authentication error: {e}')

			# Stop the event bus gracefully, waiting for all events to be processed
			# Use longer timeout to avoid deadlocks in tests with multiple agents
			await self.eventbus.stop(timeout=10.0)

			await self.close()

	@observe_debug(ignore_input=True, ignore_output=True)
	@time_execution_async('--multi_act')
	async def multi_act(
		self,
		actions: list[ActionModel],
		check_for_new_elements: bool = True,
	) -> list[ActionResult]:
		"""Execute multiple actions"""
		results: list[ActionResult] = []

		assert self.browser_session is not None, 'BrowserSession is not set up'
		cached_selector_map = {}
		cached_path_hashes = set()
		# check all actions if any has index, if so, get the selector map
		for action in actions:
			if action.get_index() is not None:
				cached_selector_map = await self.browser_session.get_selector_map()
				cached_path_hashes = {e.hash.branch_path_hash for e in cached_selector_map.values()}
				break

		# loop over actions and execute them
		for i, action in enumerate(actions):
			if i > 0:
				# ONLY ALLOW TO CALL `done` IF IT IS A SINGLE ACTION
				if action.model_dump(exclude_unset=True).get('done') is not None:
					msg = f'Done action is allowed only as a single action - stopped after action {i} / {len(actions)}.'
					logger.info(msg)
					break

				if action.get_index() is not None:
					new_browser_state_summary = await self.browser_session.get_browser_state_with_recovery(
						cache_clickable_elements_hashes=False, include_screenshot=False
					)
					new_selector_map = new_browser_state_summary.selector_map

					# Detect index change after previous action
					orig_target = cached_selector_map.get(action.get_index())  # type: ignore
					orig_target_hash = orig_target.hash.branch_path_hash if orig_target else None
					new_target = new_selector_map.get(action.get_index())  # type: ignore
					new_target_hash = new_target.hash.branch_path_hash if new_target else None
					if orig_target_hash != new_target_hash:
						msg = f'Element index changed after action {i} / {len(actions)}, because page changed.'
						logger.info(msg)
						results.append(
							ActionResult(
								extracted_content=msg,
								include_in_memory=True,
								long_term_memory=msg,
							)
						)
						break

					new_path_hashes = {e.hash.branch_path_hash for e in new_selector_map.values()}
					if check_for_new_elements and not new_path_hashes.issubset(cached_path_hashes):
						# next action requires index but there are new elements on the page
						msg = f'Something new appeared after action {i} / {len(actions)}, following actions are NOT executed and should be retried.'
						logger.info(msg)
						results.append(
							ActionResult(
								extracted_content=msg,
								include_in_memory=True,
								long_term_memory=msg,
							)
						)
						break

				# wait between actions
				await asyncio.sleep(self.browser_profile.wait_between_actions)

			try:
				await self._raise_if_stopped_or_paused()

				result = await self.controller.act(
					action=action,
					browser_session=self.browser_session,
					file_system=self.file_system,
					page_extraction_llm=self.settings.page_extraction_llm,
					sensitive_data=self.sensitive_data,
					available_file_paths=self.available_file_paths,
					context=self.context,
				)

				results.append(result)

				# Get action name from the action model
				action_data = action.model_dump(exclude_unset=True)
				action_name = next(iter(action_data.keys())) if action_data else 'unknown'
				action_params = getattr(action, action_name, '')
				self.logger.info(f'☑️ Executed action {i + 1}/{len(actions)}: {action_name}({action_params})')
				if results[-1].is_done or results[-1].error or i == len(actions) - 1:
					break

			except Exception as e:
				# Handle any exceptions during action execution
				self.logger.error(f'Action {i + 1} failed: {type(e).__name__}: {e}')
				raise e

		return results

	async def log_completion(self) -> None:
		"""Log the completion of the task"""
		if self.state.history.is_successful():
			self.logger.info('✅ Task completed successfully')
		else:
			self.logger.info('❌ Task completed without success')

	async def rerun_history(
		self,
		history: AgentHistoryList,
		max_retries: int = 3,
		skip_failures: bool = True,
		delay_between_actions: float = 2.0,
	) -> list[ActionResult]:
		"""
		Rerun a saved history of actions with error handling and retry logic.

		Args:
		                history: The history to replay
		                max_retries: Maximum number of retries per action
		                skip_failures: Whether to skip failed actions or stop execution
		                delay_between_actions: Delay between actions in seconds

		Returns:
		                List of action results
		"""
		# Execute initial actions if provided
		if self.initial_actions:
			result = await self.multi_act(self.initial_actions)
			self.state.last_result = result

		results = []

		for i, history_item in enumerate(history.history):
			goal = history_item.model_output.current_state.next_goal if history_item.model_output else ''
			self.logger.info(f'Replaying step {i + 1}/{len(history.history)}: goal: {goal}')

			if (
				not history_item.model_output
				or not history_item.model_output.action
				or history_item.model_output.action == [None]
			):
				self.logger.warning(f'Step {i + 1}: No action to replay, skipping')
				results.append(ActionResult(error='No action to replay'))
				continue

			retry_count = 0
			while retry_count < max_retries:
				try:
					result = await self._execute_history_step(history_item, delay_between_actions)
					results.extend(result)
					break

				except Exception as e:
					retry_count += 1
					if retry_count == max_retries:
						error_msg = f'Step {i + 1} failed after {max_retries} attempts: {str(e)}'
						self.logger.error(error_msg)
						if not skip_failures:
							results.append(ActionResult(error=error_msg))
							raise RuntimeError(error_msg)
					else:
						self.logger.warning(f'Step {i + 1} failed (attempt {retry_count}/{max_retries}), retrying...')
						await asyncio.sleep(delay_between_actions)

		return results

	async def _execute_history_step(self, history_item: AgentHistory, delay: float) -> list[ActionResult]:
		"""Execute a single step from history with element validation"""
		assert self.browser_session is not None, 'BrowserSession is not set up'
		state = await self.browser_session.get_browser_state_with_recovery(
			cache_clickable_elements_hashes=False, include_screenshot=False
		)
		if not state or not history_item.model_output:
			raise ValueError('Invalid state or model output')
		updated_actions = []
		for i, action in enumerate(history_item.model_output.action):
			updated_action = await self._update_action_indices(
				history_item.state.interacted_element[i],
				action,
				state,
			)
			updated_actions.append(updated_action)

			if updated_action is None:
				raise ValueError(f'Could not find matching element {i} in current page')

		result = await self.multi_act(updated_actions)

		await asyncio.sleep(delay)
		return result

	async def _update_action_indices(
		self,
		historical_element: DOMHistoryElement | None,
		action: ActionModel,  # Type this properly based on your action model
		browser_state_summary: BrowserStateSummary,
	) -> ActionModel | None:
		"""
		Update action indices based on current page state.
		Returns updated action or None if element cannot be found.
		"""
		if not historical_element or not browser_state_summary.element_tree:
			return action

		current_element = HistoryTreeProcessor.find_history_element_in_tree(
			historical_element, browser_state_summary.element_tree
		)

		if not current_element or current_element.highlight_index is None:
			return None

		old_index = action.get_index()
		if old_index != current_element.highlight_index:
			action.set_index(current_element.highlight_index)
			self.logger.info(f'Element moved in DOM, updated index from {old_index} to {current_element.highlight_index}')

		return action

	async def load_and_rerun(self, history_file: str | Path | None = None, **kwargs) -> list[ActionResult]:
		"""
		Load history from file and rerun it.

		Args:
		                history_file: Path to the history file
		                **kwargs: Additional arguments passed to rerun_history
		"""
		if not history_file:
			history_file = 'AgentHistory.json'
		history = AgentHistoryList.load_from_file(history_file, self.AgentOutput)
		return await self.rerun_history(history, **kwargs)

	def save_history(self, file_path: str | Path | None = None) -> None:
		"""Save the history to a file"""
		if not file_path:
			file_path = 'AgentHistory.json'
		self.state.history.save_to_file(file_path)

	async def wait_until_resumed(self):
		await self._external_pause_event.wait()

	def pause(self) -> None:
		"""Pause the agent before the next step"""
		print(
			'\n\n⏸️  Got [Ctrl+C], paused the agent and left the browser open.\n\tPress [Enter] to resume or [Ctrl+C] again to quit.'
		)
		self.state.paused = True
		self._external_pause_event.clear()

		# Task paused

		# The signal handler will handle the asyncio pause logic for us
		# No need to duplicate the code here

	def resume(self) -> None:
		"""Resume the agent"""
		print('----------------------------------------------------------------------')
		print('▶️  Got Enter, resuming agent execution where it left off...\n')
		self.state.paused = False
		self._external_pause_event.set()

		# Task resumed

		# The signal handler should have already reset the flags
		# through its reset() method when called from run()

		# playwright browser is always immediately killed by the first Ctrl+C (no way to stop that)
		# so we need to restart the browser if user wants to continue
		# the _init() method exists, even through its shows a linter error
		if self.browser:
			self.logger.info('🌎 Restarting/reconnecting to browser...')
			loop = asyncio.get_event_loop()
			loop.create_task(self.browser._init())  # type: ignore
			loop.create_task(asyncio.sleep(5))

	def stop(self) -> None:
		"""Stop the agent"""
		self.logger.info('⏹️ Agent stopping')
		self.state.stopped = True

		# Task stopped

	def _convert_initial_actions(self, actions: list[dict[str, dict[str, Any]]]) -> list[ActionModel]:
		"""Convert dictionary-based actions to ActionModel instances"""
		converted_actions = []
		action_model = self.ActionModel
		for action_dict in actions:
			# Each action_dict should have a single key-value pair
			action_name = next(iter(action_dict))
			params = action_dict[action_name]

			# Get the parameter model for this action from registry
			action_info = self.controller.registry.registry.actions[action_name]
			param_model = action_info.param_model

			# Create validated parameters using the appropriate param model
			validated_params = param_model(**params)

			# Create ActionModel instance with the validated parameters
			action_model = self.ActionModel(**{action_name: validated_params})
			converted_actions.append(action_model)

		return converted_actions

	def _verify_and_setup_llm(self):
		"""
		Verify that the LLM API keys are setup and the LLM API is responding properly.
		Also handles tool calling method detection if in auto mode.
		"""

		# Skip verification if already done
		if getattr(self.llm, '_verified_api_keys', None) is True or CONFIG.SKIP_LLM_API_KEY_VERIFICATION:
			setattr(self.llm, '_verified_api_keys', True)
			return True

	@property
	def message_manager(self) -> MessageManager:
		return self._message_manager

	async def close(self):
		"""Close all resources"""
		try:
			# First close browser resources
			assert self.browser_session is not None, 'BrowserSession is not set up'
			await self.browser_session.stop()

			# Force garbage collection
			gc.collect()

		except Exception as e:
			self.logger.error(f'Error during cleanup: {e}')

	async def _update_action_models_for_page(self, page) -> None:
		"""Update action models with page-specific actions"""
		# Create new action model with current page's filtered actions
		self.ActionModel = self.controller.registry.create_action_model(page=page)
		# Update output model with the new actions
		if self.settings.flash_mode:
			self.AgentOutput = AgentOutput.type_with_custom_actions_flash_mode(self.ActionModel)
		elif self.settings.use_thinking:
			self.AgentOutput = AgentOutput.type_with_custom_actions(self.ActionModel)
		else:
			self.AgentOutput = AgentOutput.type_with_custom_actions_no_thinking(self.ActionModel)

		# Update done action model too
		self.DoneActionModel = self.controller.registry.create_action_model(include_actions=['done'], page=page)
		if self.settings.flash_mode:
			self.DoneAgentOutput = AgentOutput.type_with_custom_actions_flash_mode(self.DoneActionModel)
		elif self.settings.use_thinking:
			self.DoneAgentOutput = AgentOutput.type_with_custom_actions(self.DoneActionModel)
		else:
			self.DoneAgentOutput = AgentOutput.type_with_custom_actions_no_thinking(self.DoneActionModel)<|MERGE_RESOLUTION|>--- conflicted
+++ resolved
@@ -660,7 +660,6 @@
 			# self.logger.debug('Agent paused after getting state')
 			raise InterruptedError
 
-<<<<<<< HEAD
 	def _should_use_vision_for_step(self) -> bool:
 		"""
 		Decide whether to include a screenshot in the prompt for the current step.
@@ -709,8 +708,6 @@
 		self.logger.warning('🔄 Falling back to minimal state summary')
 		return await self.browser_session.get_minimal_state_summary()
 
-=======
->>>>>>> 9a60851d
 	@observe(name='agent.step', ignore_output=True, ignore_input=True)
 	@time_execution_async('--step')
 	async def step(self, step_info: AgentStepInfo | None = None) -> None:
