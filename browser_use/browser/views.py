from dataclasses import dataclass, field
from typing import Any

from pydantic import BaseModel

from browser_use.dom.views import DOMInteractedElement, SerializedDOMState

# Known placeholder image data for about:blank pages - a 4x4 white PNG
PLACEHOLDER_4PX_SCREENSHOT = (
	'iVBORw0KGgoAAAANSUhEUgAAAAQAAAAECAIAAAAmkwkpAAAAFElEQVR4nGP8//8/AwwwMSAB3BwAlm4DBfIlvvkAAAAASUVORK5CYII='
)


# Pydantic
class TabInfo(BaseModel):
	"""Represents information about a browser tab"""

	page_id: int
	url: str
	title: str
	parent_page_id: int | None = None  # parent page that contains this popup or cross-origin iframe


class PageInfo(BaseModel):
	"""Comprehensive page size and scroll information"""

	# Current viewport dimensions
	viewport_width: int
	viewport_height: int

	# Total page dimensions
	page_width: int
	page_height: int

	# Current scroll position
	scroll_x: int
	scroll_y: int

	# Calculated scroll information
	pixels_above: int
	pixels_below: int
	pixels_left: int
	pixels_right: int

	# Page statistics are now computed dynamically instead of stored


@dataclass
class BrowserStateSummary:
	"""The summary of the browser's current state designed for an LLM to process"""

	# provided by SerializedDOMState:
	dom_state: SerializedDOMState

	url: str
	title: str
	tabs: list[TabInfo]
	screenshot: str | None = field(default=None, repr=False)
	page_info: PageInfo | None = None  # Enhanced page information

	# Keep legacy fields for backward compatibility
	pixels_above: int = 0
	pixels_below: int = 0
	browser_errors: list[str] = field(default_factory=list)
	is_pdf_viewer: bool = False  # Whether the current page is a PDF viewer
	loading_status: str | None = None  # Message about page loading status (e.g., network timeout)


@dataclass
class BrowserStateHistory:
	"""The summary of the browser's state at a past point in time to usse in LLM message history"""

	url: str
	title: str
	tabs: list[TabInfo]
<<<<<<< HEAD
	interacted_element: list[DOMInteractedElement | None] | list[None]
	screenshot: str | None = None
=======
	interacted_element: list[DOMHistoryElement | None] | list[None]
	screenshot_path: str | None = None

	def get_screenshot(self) -> str | None:
		"""Load screenshot from disk and return as base64 string"""
		if not self.screenshot_path:
			return None

		import base64
		from pathlib import Path

		path_obj = Path(self.screenshot_path)
		if not path_obj.exists():
			return None

		try:
			with open(path_obj, 'rb') as f:
				screenshot_data = f.read()
			return base64.b64encode(screenshot_data).decode('utf-8')
		except Exception:
			return None
>>>>>>> 90fa344b

	def to_dict(self) -> dict[str, Any]:
		data = {}
		data['tabs'] = [tab.model_dump() for tab in self.tabs]
		data['screenshot_path'] = self.screenshot_path
		data['interacted_element'] = [el.to_dict() if el else None for el in self.interacted_element]
		data['url'] = self.url
		data['title'] = self.title
		return data


class BrowserError(Exception):
	"""Base class for all browser errors"""


class URLNotAllowedError(BrowserError):
	"""Error raised when a URL is not allowed"""<|MERGE_RESOLUTION|>--- conflicted
+++ resolved
@@ -73,11 +73,7 @@
 	url: str
 	title: str
 	tabs: list[TabInfo]
-<<<<<<< HEAD
 	interacted_element: list[DOMInteractedElement | None] | list[None]
-	screenshot: str | None = None
-=======
-	interacted_element: list[DOMHistoryElement | None] | list[None]
 	screenshot_path: str | None = None
 
 	def get_screenshot(self) -> str | None:
@@ -98,7 +94,6 @@
 			return base64.b64encode(screenshot_data).decode('utf-8')
 		except Exception:
 			return None
->>>>>>> 90fa344b
 
 	def to_dict(self) -> dict[str, Any]:
 		data = {}
